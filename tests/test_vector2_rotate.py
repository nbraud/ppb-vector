from ppb_vector import Vector2
from utils import angle_isclose, vectors
import pytest
import math
from hypothesis import assume, given, note
import hypothesis.strategies as st


data = [
    (Vector2(1, 1), 90, Vector2(-1, 1)),
    (Vector2(1, 1), 180, Vector2(-1, -1)),
    (Vector2(1, 1), 360, Vector2(1, 1)),
    (Vector2(3, -20), 53, Vector2(17.77816, -9.64039)),
    (Vector2(math.pi, -1 * math.e), 30, Vector2(4.07984, -0.7833)),
    (Vector2(math.pi, math.e), 67, Vector2(-1.27467, 3.95397))
]

@pytest.mark.parametrize('input, degrees, expected', data)
def test_multiple_rotations(input, degrees, expected):
    assert input.rotate(degrees).isclose(expected)
    assert angle_isclose(input.angle(expected), degrees)


def test_for_exception():
    with pytest.raises(TypeError):
        Vector2('gibberish', 1).rotate(180)


@given(degree=st.floats(min_value=-360, max_value=360))
def test_trig_stability(degree):
    r = math.radians(degree)
    r_cos = math.cos(r)
    r_sin = math.sin(r)
<<<<<<< HEAD
    assert math.isclose(r_cos * r_cos + r_sin * r_sin, 1)


@given(
    initial=vectors(),
    angle=st.floats(min_value=-360, max_value=360),
)
def test_rotation_angle(initial, angle):
    assume(initial.length > 1e-5)
    rotated = initial.rotate(angle)
    note(f"Rotated: {rotated}")

    measured_angle = initial.angle(rotated)
    d = measured_angle - angle % 360
    note(f"Angle: {measured_angle} = {angle} + {d if d<180 else d-360}")
    assert angle_isclose(angle, measured_angle)
=======
    # Don't use exponents here. Multiplication is generally more stable.
    assert math.isclose(r_cos * r_cos + r_sin * r_sin, 1)
>>>>>>> 71faec77
<|MERGE_RESOLUTION|>--- conflicted
+++ resolved
@@ -31,7 +31,7 @@
     r = math.radians(degree)
     r_cos = math.cos(r)
     r_sin = math.sin(r)
-<<<<<<< HEAD
+    # Don't use exponents here. Multiplication is generally more stable.
     assert math.isclose(r_cos * r_cos + r_sin * r_sin, 1)
 
 
@@ -47,8 +47,4 @@
     measured_angle = initial.angle(rotated)
     d = measured_angle - angle % 360
     note(f"Angle: {measured_angle} = {angle} + {d if d<180 else d-360}")
-    assert angle_isclose(angle, measured_angle)
-=======
-    # Don't use exponents here. Multiplication is generally more stable.
-    assert math.isclose(r_cos * r_cos + r_sin * r_sin, 1)
->>>>>>> 71faec77
+    assert angle_isclose(angle, measured_angle)