[metadata]
name = ppb-vector
<<<<<<< HEAD
version = 1.0
=======
version = attr: ppb_vector.__version__
>>>>>>> 49f92b80
author = Piper Thunstrom
author_email = pathunstrom@gmail.com
description = A basic game development Vector class.
long_description = file: README.md
long_description_content_type = text/markdown
url = https://github.com/ppb/ppb-vector
license = Artistic-2.0
classifiers =
    Development Status :: 5 - Production/Stable
    Intended Audience :: Developers
    License :: OSI Approved :: Artistic License
    Topic :: Software Development :: Libraries
    Topic :: Scientific/Engineering :: Mathematics
    Programming Language :: Python :: 3
    Programming Language :: Python :: 3.6
    Programming Language :: Python :: 3.7

[options]
packages = ppb_vector
python_requires = >= 3.6
zip_safe = True

[aliases]
test = pytest


[flake8]
select = C,E,F,I,N,W,B,B9
ignore = E704
max-line-length = 100

application-import-names = ppb_vector,utils
import-order-style = smarkets<|MERGE_RESOLUTION|>--- conflicted
+++ resolved
@@ -1,10 +1,6 @@
 [metadata]
 name = ppb-vector
-<<<<<<< HEAD
-version = 1.0
-=======
 version = attr: ppb_vector.__version__
->>>>>>> 49f92b80
 author = Piper Thunstrom
 author_email = pathunstrom@gmail.com
 description = A basic game development Vector class.
