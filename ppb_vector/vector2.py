--- conflicted
+++ resolved
@@ -79,14 +79,8 @@
         else:
             return NotImplemented
 
-<<<<<<< HEAD
     def __rmul__(self, other: VectorLike) -> 'Vector2':
         return self.__mul__(other)
-=======
-    def __rmul__(self, other):
-        if isinstance(other, Real):
-            return Vector2(self.x * other, self.y * other)
->>>>>>> 883005c1
 
     def __xor__(self, other: VectorLike) -> Real:
         """
@@ -143,9 +137,6 @@
         other = _mkvector(other, castto=Vector2)
         return degrees(acos(self.normalize() * other.normalize()))
 
-<<<<<<< HEAD
-    def rotate(self, degrees: Real) -> 'Vector2':
-=======
     def isclose(self, other: 'Vector2', *, rel_tol: float=1e-06, abs_tol: float=1e-3):
         """
         Determine whether two vectors are close in value.
@@ -168,8 +159,7 @@
             diff < abs_tol
         )
 
-    def rotate(self, degrees):
->>>>>>> 883005c1
+    def rotate(self, degrees: Real) -> 'Vector2':
         r = radians(degrees)
         r_cos = cos(r)
         r_sin = sin(r)
